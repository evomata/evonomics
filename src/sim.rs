use crate::rng;
use arrayvec::ArrayVec;
use brain::{Brain, Decision};
use futures::{
    channel::mpsc::{self, Receiver, Sender},
    prelude::*,
    Future,
};
use gridsim::{moore::*, Neighborhood, SquareGrid};
use iced::Color;
use min_max_heap::MinMaxHeap;
use ndarray::Array2;
use rand::{distributions::Bernoulli, seq::SliceRandom, Rng};
use rayon::prelude::*;
use std::iter::once;
use tokio::task::block_in_place;

type LifeContainer = SquareGrid<'static, Evonomics>;

mod brain;

const FOOD_COLOR_MULTIPLIER: f32 = 0.05;
const MONEY_COLOR_MULTIPLIER: f32 = 0.1;

// starting food for cell
const SPAWN_FOOD: u32 = 16;
const MOVE_PENALTY: u32 = 0;

<<<<<<< HEAD
static mut CORNACOPIA_FOOD_SPAWN: u32 = 8;
static mut CELL_SPAWN_DISTRIBUTION: Option<Bernoulli> = None;
static mut MUTATE_DISTRIBUTION: Option<Bernoulli> = None;
static mut CORNACOPIA_FOOD_DISTRIBUTION: Option<Bernoulli> = None;
static mut NORMAL_FOOD_DISTRIBUTION: Option<Bernoulli> = None;
=======
const RESERVE_MULTIPLIER: u32 = 64;

const REPO: bool = true;

// FIXME
static mut CELL_SPAWN_DISTRIBUTION: Option<Bernoulli> = None;

lazy_static::lazy_static! {
    static ref MUTATE_DISTRIBUTION: Bernoulli = Bernoulli::new(0.001).unwrap();

    // number of cornacopias
    static ref SOURCE_SPAWN_DISTRIBUTION: Bernoulli = Bernoulli::new(0.001).unwrap();
    // chance food spawns at a cornacopia
    static ref SOURCE_FOOD_DISTRIBUTION: Bernoulli = Bernoulli::new(1.0).unwrap();

    // chance food spawns at each position
    static ref NORMAL_FOOD_DISTRIBUTION: Bernoulli = Bernoulli::new(0.0).unwrap();
}
>>>>>>> de9cf584

#[derive(Clone, Debug)]
pub struct Trade {
    pub rate: i32,
    pub food: i32,
}

struct Evonomics {}

impl std::default::Default for Evonomics {
    fn default() -> Evonomics {
        Evonomics {}
    }
}

impl<'a> gridsim::Sim<'a> for Evonomics {
    type Cell = Cell;
    type Diff = Diff;
    type Move = Move;

    type Neighbors = MooreNeighbors<&'a Cell>;
    type MoveNeighbors = MooreNeighbors<Move>;

    fn step(cell: &Cell, neighbors: Self::Neighbors) -> (Diff, Self::MoveNeighbors) {
        if cell.brain.is_none() || cell.food == 0 {
            return (
                Diff {
                    consume: 0,
                    spend: 0,
                    moved: true,
                    trade: None,
                },
                MooreNeighbors::new(|_| Move {
                    food: 0,
                    money: 0,
                    brain: None,
                }),
            );
        }
        // Closure for just existing (consuming food and nothing happening).
        let just_exist = |trade| {
            (
                Diff {
                    consume: 1,
                    spend: 0,
                    moved: false,
                    trade,
                },
                MooreNeighbors::new(|_| Move {
                    food: 0,
                    money: 0,
                    brain: None,
                }),
            )
        };
        let decision = cell
            .brain
            .as_ref()
            .map(|brain| {
                const NEIGHBOR_INPUTS: usize = 5;
                const SELF_INPUTS: usize = 2;
                const INPUTS: usize = NEIGHBOR_INPUTS * 4 + SELF_INPUTS;
                let boolnum = |n| if n { 1.0 } else { 0.0 };
                let mut inputs: ArrayVec<[f64; INPUTS]> = neighbors
                    .iter()
                    .flat_map(|n| {
                        once(boolnum(n.brain.is_some()))
                            .chain(once(boolnum(n.ty == CellType::Wall)))
                            .chain(once(n.food as f64))
                            .chain(once(n.signal))
                            .chain(once(n.money as f64))
                    })
                    .chain(once(cell.food as f64))
                    .chain(once(cell.money as f64))
                    .collect();
                // This handles rotation of inputs in respect to cell.
                inputs[0..NEIGHBOR_INPUTS * 4].rotate_left(NEIGHBOR_INPUTS * brain.rotation());
                // A promise is made here not to look at the brain of any other cell elsewhere.
                let brain = unsafe { &mut *(brain as *const Brain as *mut Brain) };
                brain.decide(unsafe { rng() }, &inputs)
            })
            .unwrap_or(Decision::Nothing);

        match decision {
            Decision::Move(dir) => {
                if cell.food > MOVE_PENALTY {
                    (
                        Diff {
                            consume: cell.food,
                            spend: cell.money,
                            moved: true,
                            trade: None,
                        },
                        MooreNeighbors::new(|nd| {
                            if nd == dir {
                                Move {
                                    food: cell.food - 1 - MOVE_PENALTY,
                                    money: cell.money,
                                    brain: cell.brain.clone(),
                                }
                            } else {
                                Move {
                                    food: 0,
                                    money: 0,
                                    brain: None,
                                }
                            }
                        }),
                    )
                } else {
                    just_exist(None)
                }
            }
            Decision::Divide(dir) => {
                if cell.food >= 2 + MOVE_PENALTY {
                    (
                        Diff {
                            consume: cell.food / 2 + 1 + MOVE_PENALTY / 2,
                            spend: cell.money / 2,
                            moved: false,
                            trade: None,
                        },
                        MooreNeighbors::new(|nd| {
                            if nd == dir {
                                Move {
                                    food: cell.food / 2 - MOVE_PENALTY / 2,
                                    money: cell.money / 2,
                                    brain: {
                                        if let Some(mut t) = cell.brain.clone() {
                                            t.generation += 1;
                                            Some(t)
                                        } else {
                                            None
                                        }
                                    },
                                }
                            } else {
                                Move {
                                    food: 0,
                                    money: 0,
                                    brain: None,
                                }
                            }
                        }),
                    )
                } else {
                    just_exist(None)
                }
            }
            Decision::Trade(rate, food) => {
                // Only trade if we can actually make the trade.
                let cost = -rate * food;
                if food < cell.food as i32 && cost <= cell.money as i32 {
                    just_exist(Some(Trade { rate, food }))
                } else {
                    just_exist(None)
                }
            }
            Decision::Nothing => just_exist(None),
        }
    }

    fn update(cell: &mut Cell, diff: Diff, moves: Self::MoveNeighbors) {
        // Handle money movement (even if wall so that it can be reclaimed by reserve).
        cell.money += moves.clone().iter().map(|m| m.money).sum::<u32>();
        if cell.ty != CellType::Wall {
            let rng = unsafe { rng() };
            // Handle food reduction from diff.
            cell.food = cell.food.saturating_sub(diff.consume);
            // Handle money reduction from diff.
            cell.money = cell.money.saturating_sub(diff.spend);

            // Handle taking the brain.
            if diff.moved {
                cell.brain.take();
            }

            // Create trade.
            cell.trade = diff.trade;

            // Handle brain movement.
            let mut brain_moves = moves.clone().iter().flat_map(|m| m.brain);
            if brain_moves.clone().count() + cell.brain.is_some() as usize > 1 {
                // Brains that enter the same space are combined together.
                cell.brain = Some(brain::combine(
                    &mut *rng,
                    cell.brain.clone().into_iter().chain(brain_moves),
                ));
            } else if brain_moves.clone().count() == 1 {
                let m = brain_moves.next().unwrap();
                cell.brain = Some(m);
            }

            // Handle food movement.
            cell.food += moves.clone().iter().map(|m| m.food).sum::<u32>();

            // Handle mutation.
            if let Some(ref mut brain) = cell.brain {
                if rng.sample(unsafe {
                    match MUTATE_DISTRIBUTION {
                        Some(v) => v,
                        None => Bernoulli::new(0.0001).unwrap(),
                    }
                }) {
                    brain.mutate(&mut *rng);
                }
            }

            // Handle spawning.
            if cell.brain.is_none()
                && unsafe {
                    rng.sample(match CELL_SPAWN_DISTRIBUTION {
                        Some(dist) => dist,
                        None => Bernoulli::new(0.00003).unwrap(),
                    })
                }
            {
                cell.brain = Some(rng.gen());
                cell.food += SPAWN_FOOD;
            }
            if cell.ty == CellType::Source {
                if rng.sample(unsafe {
                    match CORNACOPIA_FOOD_DISTRIBUTION {
                        Some(val) => val,
                        None => Bernoulli::new(0.0).unwrap(),
                    }
                }) {
                    cell.food += unsafe { CORNACOPIA_FOOD_SPAWN };
                }
            } else {
                if rng.sample(unsafe {
                    match NORMAL_FOOD_DISTRIBUTION {
                        Some(val) => val,
                        None => Bernoulli::new(0.01).unwrap(),
                    }
                }) {
                    cell.food += 1;
                }
            }

            // Handle signal.
            if let Some(ref mut brain) = cell.brain {
                cell.signal = brain.signal();
            } else {
                cell.signal = 0.0;
            }
        }
    }
}

#[derive(Copy, Clone, Debug, PartialEq)]
pub enum CellType {
    Wall,
    Source,
    Empty,
}

#[derive(Clone, Debug)]
pub struct Cell {
    pub food: u32,
    pub money: u32,
    pub ty: CellType,
    pub signal: f64,
    pub brain: Option<Brain>,
    pub trade: Option<Trade>,
}

impl Default for Cell {
    fn default() -> Self {
        Self {
            food: 0,
            money: 0,
            ty: CellType::Empty,
            signal: 0.0,
            brain: None,
            trade: None,
        }
    }
}

fn cap_color(n: f32, cap: f32) -> f32 {
    if n > cap {
        cap
    } else {
        n
    }
}

impl Cell {
    fn color(&self) -> Color {
        match self.ty {
            CellType::Wall => Color::from_rgb(0.4, 0.0, 0.0),
            CellType::Empty | CellType::Source => {
                if self.brain.is_some() {
                    self.brain.as_ref().unwrap().color()
                } else {
                    let food_color = cap_color(FOOD_COLOR_MULTIPLIER * self.food as f32, 0.3);
                    let money_color = cap_color(MONEY_COLOR_MULTIPLIER * self.money as f32, 1.0);
                    Color::from_rgb(
                        money_color,
                        if food_color > money_color {
                            food_color
                        } else {
                            money_color
                        },
                        money_color,
                    )
                }
            }
        }
    }
}

#[derive(Clone, Debug)]
pub struct Move {
    food: u32,
    money: u32,
    brain: Option<Brain>,
}

#[derive(Clone, Debug)]
pub struct Diff {
    consume: u32,
    spend: u32,
    moved: bool,
    trade: Option<Trade>,
}

/// The entrypoint for the grid.
pub fn run_sim(
    inbound: usize,
    outbound: usize,
    width: usize,
    height: usize,
    openness: usize,
    cornacopia_count_probability: f64,
) -> (Sender<ToSim>, Receiver<FromSim>, impl Future<Output = ()>) {
    let (oncoming_tx, mut oncoming) = mpsc::channel(inbound);
    let (mut outgoing, outgoing_rx) = mpsc::channel(outbound);

    let mut sim = Sim::new(width, height, openness, cornacopia_count_probability);
    let task = async move {
        while let Some(oncoming) = oncoming.next().await {
            match oncoming {
                ToSim::Tick(times) => {
                    for _ in 0..times {
                        sim = block_in_place(move || sim.tick(1));
                        outgoing.send(sim.market()).await.ok();
                    }
                    let view = block_in_place(|| sim.view());
                    outgoing.send(FromSim::View(view)).await.ok();
                }
                ToSim::SetSpawnChance(new_spawn_chance) => unsafe {
                    CELL_SPAWN_DISTRIBUTION = Some(Bernoulli::new(new_spawn_chance).unwrap());
                },
                ToSim::SetCornacopiaChance(val) => unsafe {
                    CORNACOPIA_FOOD_DISTRIBUTION = Some(Bernoulli::new(val).unwrap());
                },
                ToSim::SetCornacopiaBounty(val) => unsafe {
                    CORNACOPIA_FOOD_SPAWN = val;
                },
                ToSim::SetMutationChance(val) => unsafe {
                    MUTATE_DISTRIBUTION = Some(Bernoulli::new(val).unwrap());
                },
                ToSim::SetGeneralFoodChance(val) => unsafe {
                    NORMAL_FOOD_DISTRIBUTION = Some(Bernoulli::new(val).unwrap());
                },
            }
        }
    };

    (oncoming_tx, outgoing_rx, task)
}

/// Messages sent to the grid.
#[derive(Debug)]
pub enum ToSim {
    // Populate(evo::CellState),
    // Unpopulate(evo::CellState),
    Tick(usize),
    SetSpawnChance(f64),
    SetMutationChance(f64),
    SetGeneralFoodChance(f64),
    SetCornacopiaBounty(u32),
    SetCornacopiaChance(f64),
}

/// Messages sent from the grid.
#[derive(Debug)]
pub enum FromSim {
    View(View),
    Market {
        bid: Option<i32>,
        ask: Option<i32>,
        reserve: u32,
        buy_volume: u32,
        sell_volume: u32,
    },
}

/// Contains the data to display the simulation.
#[derive(Default, Debug)]
pub struct View {
    pub colors: Array2<(Color, usize)>,
    pub cells: usize,
    pub ticks: usize,
}

pub struct Sim {
    grid: LifeContainer,
    reserve: u32,
    frames_elapsed: usize,
    last_bid: Option<i32>,
    last_ask: Option<i32>,
    buy_volume: u32,
    sell_volume: u32,
}

impl Sim {
    fn new(
        width: usize,
        height: usize,
        openness: usize,
        cornacopia_count_probability: f64,
    ) -> Self {
        use crate::gridgen;
        let mut grid = SquareGrid::<Evonomics>::new(width, height);
        let rng = unsafe { rng() };
        let open_scale = openness + 1;
        let (open_width, open_height) = (width / open_scale, height / open_scale);
        let os = (open_height, open_width);
        let walls = gridgen::generate_walls(rng, os);
        let cornacopia_spawn_dist = Bernoulli::new(cornacopia_count_probability).unwrap();
        for (ix, cell) in grid.get_cells_mut().iter_mut().enumerate() {
            if rng.sample(cornacopia_spawn_dist) {
                cell.ty = CellType::Source;
            }
            let x = ix % width;
            let y = ix / width;
            let ox = x / open_scale;
            let oy = y / open_scale;
            if ox >= open_width || oy >= open_height {
                continue;
            }
            let op = (oy, ox);

            let dir = |dy, dx| walls[gridgen::dir(op, os, (dy, dx))];

            if dir(0, 0) {
                cell.ty = CellType::Wall;
            }
        }
        Self {
            grid: grid,
            reserve: width as u32 * height as u32 * RESERVE_MULTIPLIER,
            frames_elapsed: 0,
            last_bid: None,
            last_ask: None,
            buy_volume: 0,
            sell_volume: 0,
        }
    }

    pub fn tick(mut self, times: usize) -> Self {
        use std::cmp::Ordering;
        self.frames_elapsed = times;

        #[derive(PartialEq, Eq)]
        struct Order {
            index: usize,
            rate: i32,
            food: i32,
        }

        #[derive(Debug, PartialEq, Eq)]
        enum Intent {
            Bid,
            Ask,
            Nothing,
        }

        impl Order {
            fn intent(&self) -> Intent {
                if self.food < 0 {
                    Intent::Bid
                } else if self.food > 0 {
                    Intent::Ask
                } else {
                    Intent::Nothing
                }
            }
        }

        impl PartialOrd for Order {
            fn partial_cmp(&self, other: &Order) -> Option<Ordering> {
                Some(self.cmp(other))
            }
        }

        impl Ord for Order {
            fn cmp(&self, other: &Order) -> Ordering {
                self.rate.cmp(&other.rate)
            }
        }

        for _ in 0..times {
            // Cycle the grid.
            self.grid.cycle();
            // Extract all trades.
            let mut orders: Vec<Order> = self
                .grid
                .get_cells_mut()
                .iter_mut()
                .enumerate()
                .filter_map(|(ix, cell)| cell.trade.take().map(|trade| (ix, trade)))
                .map(|(index, Trade { rate, food })| Order { index, rate, food })
                .collect();
            // Put the trades into a random order.
            orders.shuffle(unsafe { rng() });

            // Reset buy and sell volume.
            self.buy_volume = 0;
            self.sell_volume = 0;
            let mut bids: MinMaxHeap<Order> = MinMaxHeap::new();
            let mut asks: MinMaxHeap<Order> = MinMaxHeap::new();
            let fulfill = |sim: &mut Self, new: &mut Order, existing: &mut Order| {
                let rate = existing.rate;
                let num = std::cmp::min(new.food.abs(), existing.food.abs());
                {
                    let new_cell = &mut sim.grid.get_cells_mut()[new.index];
                    new_cell.money =
                        (new_cell.money as i32 + rate * num * new.food.signum()) as u32;
                    new_cell.food = (new_cell.food as i32 - num * new.food.signum()) as u32;
                    new.food -= new.food.signum() * num;
                }
                {
                    let existing_cell = &mut sim.grid.get_cells_mut()[existing.index];
                    existing_cell.money =
                        (existing_cell.money as i32 + rate * num * existing.food.signum()) as u32;
                    existing_cell.food =
                        (existing_cell.food as i32 - num * existing.food.signum()) as u32;
                    existing.food -= existing.food.signum() * num;
                }
                sim.buy_volume += num as u32;
                sim.sell_volume += num as u32;
            };
            // Allows an ask order to be fulfilled by the reserve at a rate of one money per food.
            let fulfill_reserve = |sim: &mut Self, order: &mut Order| {
                let num = std::cmp::min(order.food, sim.reserve as i32);
                {
                    let cell = &mut sim.grid.get_cells_mut()[order.index];
                    cell.money = (cell.money as i32 + num * order.food.signum()) as u32;
                    cell.food = (cell.food as i32 - num * order.food.signum()) as u32;
                    order.food -= order.food.signum() * num;
                }
                sim.reserve -= num as u32;
                sim.sell_volume += num as u32;
            };
            // Allows a bid order to buy food from the reserve at one money per food.
            let food_reserve = |sim: &mut Self, order: &mut Order| {
                // We will take as much as there is in the order.
                let num = -order.food;
                {
                    let cell = &mut sim.grid.get_cells_mut()[order.index];
                    cell.money = (cell.money as i32 + num * order.food.signum()) as u32;
                    cell.food = (cell.food as i32 - num * order.food.signum()) as u32;
                    order.food -= order.food.signum() * num;
                }
                sim.reserve += num as u32;
                sim.buy_volume += num as u32;
            };
            for mut order in orders {
                let intent = order.intent();

                match intent {
                    Intent::Bid => {
                        // Keep resolving the bid with asks until the order runs out or the asks are too high.
                        loop {
                            if let Some(mut ask) = asks.pop_min() {
                                if ask.rate > order.rate {
                                    // The best asking price was higher than our bid, so just push the bid to the bids.
                                    if order.food != 0 {
                                        bids.push(order);
                                    }
                                    break;
                                } else {
                                    // Fulfill as much as possible on both ends.
                                    fulfill(&mut self, &mut order, &mut ask);

                                    // If the ask is not complete, we must return it to the asks.
                                    if ask.food != 0 {
                                        asks.push(ask);
                                    }

                                    // If the order is complete, we can break from this loop.
                                    if order.food == 0 {
                                        break;
                                    }
                                }
                            } else {
                                if REPO {
                                    // Only repo the money if there are no other ask offers out there.
                                    if order.rate >= 1 {
                                        food_reserve(&mut self, &mut order);
                                    }
                                }
                                // There were no asks, so push our bid.
                                if order.food != 0 {
                                    bids.push(order);
                                }
                                break;
                            }
                        }
                    }
                    Intent::Ask => {
                        // Keep resolving the ask with bids until the order runs out or the bids are too low.
                        loop {
                            if let Some(mut bid) = bids.pop_max() {
                                if bid.rate < order.rate {
                                    // The best bid price was lower than our ask, so just push the ask to the asks.
                                    // Try to sell to the reserve.
                                    if order.rate <= 1 {
                                        fulfill_reserve(&mut self, &mut order);
                                    }
                                    // There were no bids, so push our ask.
                                    if order.food != 0 {
                                        asks.push(order);
                                    }
                                    break;
                                } else {
                                    // If the reserve provides a better deal, then use the reserve.
                                    if bid.rate < 1 {
                                        fulfill_reserve(&mut self, &mut order);
                                    }
                                    // Fulfill as much as possible on both ends.
                                    fulfill(&mut self, &mut order, &mut bid);

                                    // If the bid is not complete, we must return it to the bids.
                                    if bid.food != 0 {
                                        bids.push(bid);
                                    }

                                    // If the order is complete, we can break from this loop.
                                    if order.food == 0 {
                                        break;
                                    }
                                }
                            } else {
                                // Try to sell to the reserve.
                                if order.rate <= 1 {
                                    fulfill_reserve(&mut self, &mut order);
                                }
                                // There were no bids, so push our ask.
                                if order.food != 0 {
                                    asks.push(order);
                                }
                                break;
                            }
                        }
                    }
                    Intent::Nothing => {}
                }
            }
            self.last_bid = bids.pop_max().map(|order| order.rate);
            self.last_ask = asks.pop_min().map(|order| order.rate);
            // Return all the money on walls to the reserve
            for cell in self.grid.get_cells_mut() {
                if cell.ty == CellType::Wall {
                    self.reserve += cell.money;
                    cell.money = 0;
                }
            }
            assert_eq!(
                self.grid.get_cells().iter().map(|c| c.money).sum::<u32>() + self.reserve,
                self.grid.get_width() as u32 * self.grid.get_height() as u32 * RESERVE_MULTIPLIER
            );
        }
        self
    }

    pub fn market(&self) -> FromSim {
        FromSim::Market {
            ask: self.last_ask,
            bid: self.last_bid,
            reserve: self.reserve,
            buy_volume: self.buy_volume,
            sell_volume: self.sell_volume,
        }
    }

    pub fn view(&self) -> View {
        let temp = self.frames_elapsed;
        View {
            colors: Array2::from_shape_vec(
                (self.grid.get_height(), self.grid.get_width()),
                self.grid
                    .get_cells()
                    .par_iter()
                    .map(|c| {
                        (
                            c.color(),
                            match &c.brain {
                                Some(brain) => brain.generation,
                                None => 0,
                            },
                        )
                    })
                    .collect::<Vec<(Color, usize)>>(),
            )
            .unwrap(),
            cells: self.grid.get_cells().iter().fold(0, |acc, cell| {
                acc + if cell.brain.is_some() { 1 } else { 0 }
            }),
            ticks: temp,
        }
    }
}

#[derive(Debug, Clone)]
pub enum TickError {
    JoinFailed,
}<|MERGE_RESOLUTION|>--- conflicted
+++ resolved
@@ -26,32 +26,15 @@
 const SPAWN_FOOD: u32 = 16;
 const MOVE_PENALTY: u32 = 0;
 
-<<<<<<< HEAD
 static mut CORNACOPIA_FOOD_SPAWN: u32 = 8;
 static mut CELL_SPAWN_DISTRIBUTION: Option<Bernoulli> = None;
 static mut MUTATE_DISTRIBUTION: Option<Bernoulli> = None;
 static mut CORNACOPIA_FOOD_DISTRIBUTION: Option<Bernoulli> = None;
 static mut NORMAL_FOOD_DISTRIBUTION: Option<Bernoulli> = None;
-=======
+
 const RESERVE_MULTIPLIER: u32 = 64;
 
 const REPO: bool = true;
-
-// FIXME
-static mut CELL_SPAWN_DISTRIBUTION: Option<Bernoulli> = None;
-
-lazy_static::lazy_static! {
-    static ref MUTATE_DISTRIBUTION: Bernoulli = Bernoulli::new(0.001).unwrap();
-
-    // number of cornacopias
-    static ref SOURCE_SPAWN_DISTRIBUTION: Bernoulli = Bernoulli::new(0.001).unwrap();
-    // chance food spawns at a cornacopia
-    static ref SOURCE_FOOD_DISTRIBUTION: Bernoulli = Bernoulli::new(1.0).unwrap();
-
-    // chance food spawns at each position
-    static ref NORMAL_FOOD_DISTRIBUTION: Bernoulli = Bernoulli::new(0.0).unwrap();
-}
->>>>>>> de9cf584
 
 #[derive(Clone, Debug)]
 pub struct Trade {
