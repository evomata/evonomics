mod grid;
pub mod sim;

<<<<<<< HEAD
mod brain;

use arrayvec::ArrayVec;
use brain::{Brain, Decision};
use gridsim::{moore::*, Neighborhood, Sim, SquareGrid};
use noise::NoiseFn;
use rand::Rng;
use std::iter::once;

const CELL_SPAWN_PROBABILITY: f64 = 0.0001;
const SPAWN_FOOD: usize = 16;
const FOOD_SPAWN_PROBABILITY: f64 = 0.05;
const MUTATE_PROBABILITY: f64 = 0.0001;
const MOVE_PENALTY: usize = 2;

const LOWER_WALL_THRESH: f64 = 0.0;
const HIGHER_WALL_THRESH: f64 = 0.07;
const NOISE_FREQ: f64 = 0.02;

// Langton's Ant
enum Evonomics {}

impl<'a> Sim<'a> for Evonomics {
    type Cell = Cell;
    type Diff = Diff;
    type Move = Move;

    type Neighbors = MooreNeighbors<&'a Cell>;
    type MoveNeighbors = MooreNeighbors<Move>;

    fn step(cell: &Cell, neighbors: Self::Neighbors) -> (Diff, Self::MoveNeighbors) {
        // Closure for just existing (consuming food and nothing happening).
        let just_exist = || {
            (
                Diff {
                    consume: 1,
                    moved: false,
                },
                MooreNeighbors::new(|_| Move {
                    food: 0,
                    brain: None,
                }),
            )
        };
        if cell.food == 0 || cell.brain.is_none() {
            return (
                Diff {
                    consume: 0,
                    moved: true,
                },
                MooreNeighbors::new(|_| Move {
                    food: 0,
                    brain: None,
                }),
            );
        }
        let decision = cell
            .brain
            .as_ref()
            .map(|brain| {
                let inputs: ArrayVec<[f64; 5]> = neighbors
                    .iter()
                    .flat_map(|n| {
                        once(if n.brain.is_some() { 1.0 } else { 0.0 }).chain(once(n.food as f64))
                    })
                    .chain(Some(cell.food as f64))
                    .collect();
                // A promise is made here not to look at the brain of any other cell elsewhere.
                let brain = unsafe { &mut *(brain as *const Brain as *mut Brain) };
                brain.decide(&inputs)
            })
            .unwrap_or(Decision::Nothing);

        match decision {
            Decision::Move(dir) => {
                if cell.food > MOVE_PENALTY {
                    (
                        Diff {
                            consume: cell.food,
                            moved: true,
                        },
                        MooreNeighbors::new(|nd| {
                            if nd == dir {
                                Move {
                                    food: cell.food - 1 - MOVE_PENALTY,
                                    brain: cell.brain.clone(),
                                }
                            } else {
                                Move {
                                    food: 0,
                                    brain: None,
                                }
                            }
                        }),
                    )
                } else {
                    just_exist()
                }
            }
            Decision::Divide(dir) => {
                if cell.food >= 2 + MOVE_PENALTY {
                    (
                        Diff {
                            consume: cell.food / 2 + 1 + MOVE_PENALTY / 2,
                            moved: false,
                        },
                        MooreNeighbors::new(|nd| {
                            if nd == dir {
                                Move {
                                    food: cell.food / 2 - MOVE_PENALTY / 2,
                                    brain: cell.brain.clone(),
                                }
                            } else {
                                Move {
                                    food: 0,
                                    brain: None,
                                }
                            }
                        }),
                    )
                } else {
                    just_exist()
                }
            }
            Decision::Nothing => just_exist(),
        }
=======
use futures::{
    channel::mpsc::{Receiver, Sender},
    prelude::*,
};
use iced::{
    button, executor, slider, time, Align, Application, Button, Column, Command, Element,
    HorizontalAlignment, Length, Row, Settings, Slider, Space, Subscription, Text,
    VerticalAlignment,
};
use std::time::Duration;

pub fn main() {
    EvonomicsWorld::run(Settings {
        antialiasing: true,
        ..Settings::default()
    })
}

struct EvonomicsWorld {
    grid: grid::Grid,
    sim_tx: Sender<sim::ToSim>,
    run_simulation_button: button::State,
    load_save_button: button::State,
    save_simulation_button: button::State,
    toggle_run_button: button::State,
    halt_sim_button: button::State,
    toggle_grid_button: button::State,
    speed_slider: slider::State,
    menu_state: MenuState,
    is_running_sim: bool,
    // 1k/speed = number of ms to delay before queuing ticks
    speed: usize,
    next_speed: Option<usize>,
}

enum MenuState {
    MainMenu,
    SimMenu,
}

impl std::default::Default for MenuState {
    fn default() -> MenuState {
        MenuState::MainMenu
>>>>>>> f1e0ae6f
    }

    fn update(cell: &mut Cell, diff: Diff, moves: Self::MoveNeighbors) {
        if !cell.wall {
            // Handle food reduction from diff.
            cell.food = cell.food.saturating_sub(diff.consume);

            // Handle taking the brain.
            if diff.moved {
                cell.brain.take();
            }

            // Handle brain movement.
            let mut brain_moves = moves.clone().iter().filter(|m| m.brain.is_some());
            if brain_moves.clone().count() >= 1 && cell.brain.is_some() {
                cell.brain = None;
            } else if brain_moves.clone().count() == 1 {
                let m = brain_moves.next().unwrap();
                cell.brain = m.brain;
            }

            // Handle food movement.
            cell.food += moves.iter().map(|m| m.food).sum::<usize>();

            // Handle mutation.
            if let Some(ref mut brain) = cell.brain {
                if rand::thread_rng().gen_bool(MUTATE_PROBABILITY) {
                    brain.mutate();
                }
            }

            // Handle spawning.
            if cell.brain.is_none() && rand::thread_rng().gen_bool(CELL_SPAWN_PROBABILITY) {
                cell.brain = Some(rand::thread_rng().gen());
                cell.food += SPAWN_FOOD;
            }
            if rand::thread_rng().gen_bool(FOOD_SPAWN_PROBABILITY) {
                cell.food += 1;
            }
        }
    }
}

#[derive(Clone, Debug, Default)]
pub struct Cell {
    pub food: usize,
    pub wall: bool,
    pub brain: Option<Brain>,
}

#[derive(Clone, Debug)]
pub struct Move {
    food: usize,
    brain: Option<Brain>,
}

#[derive(Clone, Debug)]
pub struct Diff {
    consume: usize,
    moved: bool,
}

<<<<<<< HEAD
fn main() {
    let mut grid = SquareGrid::<Evonomics>::new(1024, 768);
    let source = noise::Perlin::new();
    for (ix, cell) in grid.get_cells_mut().iter_mut().enumerate() {
        let x = (ix % 1024) as f64;
        let y = (ix / 1024) as f64;
        let n = source.get([x * NOISE_FREQ, y * NOISE_FREQ]);
        if n > LOWER_WALL_THRESH && n < HIGHER_WALL_THRESH {
            cell.wall = true;
        }
    }
    gridsim_ui::Loop::new(|c: &Cell| {
        if c.wall {
            [1.0, 0.0, 0.0]
        } else if c.brain.is_some() {
            [1.0, 1.0, 1.0]
        } else if c.food != 0 {
            [0.0, 1.0, 0.0]
=======
#[derive(Debug)]
enum Message {
    FromSim(sim::FromSim, Receiver<sim::FromSim>),
    SimView,
    MainView,
    SpeedChanged(f32),
    ToggleSim,
    ToggleGrid,
    Tick,
    Grid(grid::Message),
    Null,
}

impl Clone for Message {
    fn clone(&self) -> Self {
        match self {
            Self::SimView => Self::SimView,
            Self::MainView => Self::MainView,
            Self::ToggleSim => Self::ToggleSim,
            Self::ToggleGrid => Self::ToggleGrid,
            Self::Tick => Self::Tick,
            _ => panic!("do not try to clone messages with data in them"),
        }
    }
}

fn reciever_command(rx: Receiver<sim::FromSim>) -> Command<Message> {
    Command::perform(rx.into_future(), |(item, stream)| {
        Message::FromSim(item.expect("sim_rx ended unexpectedly"), stream)
    })
}

impl<'a> Application for EvonomicsWorld {
    // application produced messages
    type Message = Message;
    // run commands and subscriptions
    type Executor = executor::Default;
    // initialization data for application
    type Flags = ();

    fn new(_: ()) -> (EvonomicsWorld, Command<Self::Message>) {
        let (sim_tx, sim_rx, sim_runner) = sim::run_sim(500, 1);
        (
            EvonomicsWorld {
                grid: Default::default(),
                sim_tx,
                run_simulation_button: Default::default(),
                load_save_button: Default::default(),
                save_simulation_button: Default::default(),
                toggle_run_button: Default::default(),
                halt_sim_button: Default::default(),
                toggle_grid_button: Default::default(),
                speed_slider: Default::default(),
                menu_state: MenuState::MainMenu,
                is_running_sim: false,
                speed: 16,
                next_speed: None,
            },
            Command::batch(vec![
                Command::perform(sim_runner, |_| panic!()),
                reciever_command(sim_rx),
            ]),
        )
    }

    fn title(&self) -> String {
        String::from("Evonomics")
    }

    // handles user interactions
    fn update(&mut self, message: Self::Message) -> Command<Self::Message> {
        match message {
            Message::FromSim(from_sim, stream) => {
                match from_sim {
                    sim::FromSim::View(view) => self.grid.update(view.into()),
                }
                return reciever_command(stream);
            }
            Message::SimView => {
                self.menu_state = MenuState::SimMenu;
                self.is_running_sim = true;
            }
            Message::MainView => {
                self.menu_state = MenuState::MainMenu;
                self.is_running_sim = false;
            }
            Message::SpeedChanged(new_speed) => {
                if self.is_running_sim {
                    self.next_speed = Some(new_speed.round() as usize);
                } else {
                    self.speed = new_speed.round() as usize;
                }
            }
            Message::ToggleSim => {
                self.is_running_sim = !self.is_running_sim;
            }
            Message::ToggleGrid => {
                self.grid.toggle_lines();
            }
            Message::Tick => {
                let mut sim_tx = self.sim_tx.clone();
                return Command::perform(
                    async move { sim_tx.send(sim::ToSim::Tick(1)).await },
                    |res| {
                        res.map(|_| Message::Null)
                            .expect("sim_tx ended unexpectedly")
                    },
                );
            }
            Message::Grid(grid_message) => {
                self.grid.update(grid_message);
            }
            Message::Null => {}
        }
        Command::none()
    }

    // queue tick in update function regularly
    fn subscription(&self) -> Subscription<Message> {
        if self.is_running_sim {
            time::every(Duration::from_millis((1000.0 / self.speed as f64) as u64))
                .map(|_| Message::Tick)
>>>>>>> f1e0ae6f
        } else {
            Subscription::none()
        }
    }

    fn view(&mut self) -> Element<Self::Message> {
        const BUTTON_SIZE: u32 = 200;
        let speed = self.next_speed.unwrap_or(self.speed);
        match self.menu_state {
            MenuState::MainMenu => {
                Column::new()
                    .height(Length::Fill)
                    .width(Length::Fill)
                    .padding(100)
                    .spacing(60)
                    .align_items(Align::Center)
                    .push(Text::new("Evonomics").size(50))
                    .push(
                        Button::new(
                            &mut self.run_simulation_button,
                            Text::new("Run Simulation")
                                .horizontal_alignment(HorizontalAlignment::Center),
                        )
                        .min_width(BUTTON_SIZE)
                        .on_press(Message::SimView),
                    )
                    .push(
                        Button::new(
                            &mut self.load_save_button,
                            Text::new("Load Save")
                                .horizontal_alignment(HorizontalAlignment::Center),
                        )
                        .min_width(BUTTON_SIZE),
                    )
                    .into()
                // TODO: .push(settings:labels&radios&sliders) resource list with scarcity sliders, radio button for market entity, radio button for distance trading, slider for trade penalty, slider for carry capacities, slider for barter penalty
            }
            MenuState::SimMenu => {
                Row::new()
                    .push( Row::new().padding(10)
                        .push(
                            Box::new( Column::new().spacing(10).max_width(220)
                                                        .push( Button::new( &mut self.save_simulation_button, Text::new("save") ).min_width(BUTTON_SIZE) )
                                                        .push( Button::new( &mut self.toggle_run_button, if self.is_running_sim { Text::new("Pause") } else { Text::new("Run") } ).min_width(BUTTON_SIZE)
                                                            .on_press( Message::ToggleSim ) ) )
                            .push( Slider::new( &mut self.speed_slider, 1.0..=100.0, speed as f32, Message::SpeedChanged ) )
                            .push( Text::new(format!("{} Ticks/s", speed) ).size(16).vertical_alignment(VerticalAlignment::Bottom).horizontal_alignment(HorizontalAlignment::Center).width(Length::Fill) )
                            .push( Space::new(Length::Fill, Length::Shrink) )
                            .push( Button::new( &mut self.toggle_grid_button, Text::new("Toggle Grid") ).min_width(BUTTON_SIZE)
                                .on_press( Message::ToggleGrid ) )
                            .push( Button::new( &mut self.halt_sim_button, Text::new("Main Menu (Will Pause)") ).min_width(BUTTON_SIZE)
                                .on_press( Message::MainView ) )
                            .push( Text::new("Click a cell to see its genome or save it.\n\nClick an empty spot to plant a cell from the save files.\n\nUse the wheel to zoom | right click to pan.") ) )
                            // TODO, requires tracking number of marked ancestors in EvonomicsWorld: .push( table with rows of cell ancestors, collumns of color, hide/show radio button, delete button )
                        .push( self.grid.view().map(Message::Grid) ) )
                    .into()
            }
        }
<<<<<<< HEAD
    })
    .run(grid);
=======
    }
>>>>>>> f1e0ae6f
}<|MERGE_RESOLUTION|>--- conflicted
+++ resolved
@@ -1,134 +1,6 @@
 mod grid;
 pub mod sim;
 
-<<<<<<< HEAD
-mod brain;
-
-use arrayvec::ArrayVec;
-use brain::{Brain, Decision};
-use gridsim::{moore::*, Neighborhood, Sim, SquareGrid};
-use noise::NoiseFn;
-use rand::Rng;
-use std::iter::once;
-
-const CELL_SPAWN_PROBABILITY: f64 = 0.0001;
-const SPAWN_FOOD: usize = 16;
-const FOOD_SPAWN_PROBABILITY: f64 = 0.05;
-const MUTATE_PROBABILITY: f64 = 0.0001;
-const MOVE_PENALTY: usize = 2;
-
-const LOWER_WALL_THRESH: f64 = 0.0;
-const HIGHER_WALL_THRESH: f64 = 0.07;
-const NOISE_FREQ: f64 = 0.02;
-
-// Langton's Ant
-enum Evonomics {}
-
-impl<'a> Sim<'a> for Evonomics {
-    type Cell = Cell;
-    type Diff = Diff;
-    type Move = Move;
-
-    type Neighbors = MooreNeighbors<&'a Cell>;
-    type MoveNeighbors = MooreNeighbors<Move>;
-
-    fn step(cell: &Cell, neighbors: Self::Neighbors) -> (Diff, Self::MoveNeighbors) {
-        // Closure for just existing (consuming food and nothing happening).
-        let just_exist = || {
-            (
-                Diff {
-                    consume: 1,
-                    moved: false,
-                },
-                MooreNeighbors::new(|_| Move {
-                    food: 0,
-                    brain: None,
-                }),
-            )
-        };
-        if cell.food == 0 || cell.brain.is_none() {
-            return (
-                Diff {
-                    consume: 0,
-                    moved: true,
-                },
-                MooreNeighbors::new(|_| Move {
-                    food: 0,
-                    brain: None,
-                }),
-            );
-        }
-        let decision = cell
-            .brain
-            .as_ref()
-            .map(|brain| {
-                let inputs: ArrayVec<[f64; 5]> = neighbors
-                    .iter()
-                    .flat_map(|n| {
-                        once(if n.brain.is_some() { 1.0 } else { 0.0 }).chain(once(n.food as f64))
-                    })
-                    .chain(Some(cell.food as f64))
-                    .collect();
-                // A promise is made here not to look at the brain of any other cell elsewhere.
-                let brain = unsafe { &mut *(brain as *const Brain as *mut Brain) };
-                brain.decide(&inputs)
-            })
-            .unwrap_or(Decision::Nothing);
-
-        match decision {
-            Decision::Move(dir) => {
-                if cell.food > MOVE_PENALTY {
-                    (
-                        Diff {
-                            consume: cell.food,
-                            moved: true,
-                        },
-                        MooreNeighbors::new(|nd| {
-                            if nd == dir {
-                                Move {
-                                    food: cell.food - 1 - MOVE_PENALTY,
-                                    brain: cell.brain.clone(),
-                                }
-                            } else {
-                                Move {
-                                    food: 0,
-                                    brain: None,
-                                }
-                            }
-                        }),
-                    )
-                } else {
-                    just_exist()
-                }
-            }
-            Decision::Divide(dir) => {
-                if cell.food >= 2 + MOVE_PENALTY {
-                    (
-                        Diff {
-                            consume: cell.food / 2 + 1 + MOVE_PENALTY / 2,
-                            moved: false,
-                        },
-                        MooreNeighbors::new(|nd| {
-                            if nd == dir {
-                                Move {
-                                    food: cell.food / 2 - MOVE_PENALTY / 2,
-                                    brain: cell.brain.clone(),
-                                }
-                            } else {
-                                Move {
-                                    food: 0,
-                                    brain: None,
-                                }
-                            }
-                        }),
-                    )
-                } else {
-                    just_exist()
-                }
-            }
-            Decision::Nothing => just_exist(),
-        }
-=======
 use futures::{
     channel::mpsc::{Receiver, Sender},
     prelude::*,
@@ -172,89 +44,9 @@
 impl std::default::Default for MenuState {
     fn default() -> MenuState {
         MenuState::MainMenu
->>>>>>> f1e0ae6f
-    }
-
-    fn update(cell: &mut Cell, diff: Diff, moves: Self::MoveNeighbors) {
-        if !cell.wall {
-            // Handle food reduction from diff.
-            cell.food = cell.food.saturating_sub(diff.consume);
-
-            // Handle taking the brain.
-            if diff.moved {
-                cell.brain.take();
-            }
-
-            // Handle brain movement.
-            let mut brain_moves = moves.clone().iter().filter(|m| m.brain.is_some());
-            if brain_moves.clone().count() >= 1 && cell.brain.is_some() {
-                cell.brain = None;
-            } else if brain_moves.clone().count() == 1 {
-                let m = brain_moves.next().unwrap();
-                cell.brain = m.brain;
-            }
-
-            // Handle food movement.
-            cell.food += moves.iter().map(|m| m.food).sum::<usize>();
-
-            // Handle mutation.
-            if let Some(ref mut brain) = cell.brain {
-                if rand::thread_rng().gen_bool(MUTATE_PROBABILITY) {
-                    brain.mutate();
-                }
-            }
-
-            // Handle spawning.
-            if cell.brain.is_none() && rand::thread_rng().gen_bool(CELL_SPAWN_PROBABILITY) {
-                cell.brain = Some(rand::thread_rng().gen());
-                cell.food += SPAWN_FOOD;
-            }
-            if rand::thread_rng().gen_bool(FOOD_SPAWN_PROBABILITY) {
-                cell.food += 1;
-            }
-        }
-    }
-}
-
-#[derive(Clone, Debug, Default)]
-pub struct Cell {
-    pub food: usize,
-    pub wall: bool,
-    pub brain: Option<Brain>,
-}
-
-#[derive(Clone, Debug)]
-pub struct Move {
-    food: usize,
-    brain: Option<Brain>,
-}
-
-#[derive(Clone, Debug)]
-pub struct Diff {
-    consume: usize,
-    moved: bool,
-}
-
-<<<<<<< HEAD
-fn main() {
-    let mut grid = SquareGrid::<Evonomics>::new(1024, 768);
-    let source = noise::Perlin::new();
-    for (ix, cell) in grid.get_cells_mut().iter_mut().enumerate() {
-        let x = (ix % 1024) as f64;
-        let y = (ix / 1024) as f64;
-        let n = source.get([x * NOISE_FREQ, y * NOISE_FREQ]);
-        if n > LOWER_WALL_THRESH && n < HIGHER_WALL_THRESH {
-            cell.wall = true;
-        }
-    }
-    gridsim_ui::Loop::new(|c: &Cell| {
-        if c.wall {
-            [1.0, 0.0, 0.0]
-        } else if c.brain.is_some() {
-            [1.0, 1.0, 1.0]
-        } else if c.food != 0 {
-            [0.0, 1.0, 0.0]
-=======
+    }
+}
+
 #[derive(Debug)]
 enum Message {
     FromSim(sim::FromSim, Receiver<sim::FromSim>),
@@ -377,7 +169,6 @@
         if self.is_running_sim {
             time::every(Duration::from_millis((1000.0 / self.speed as f64) as u64))
                 .map(|_| Message::Tick)
->>>>>>> f1e0ae6f
         } else {
             Subscription::none()
         }
@@ -436,10 +227,5 @@
                     .into()
             }
         }
-<<<<<<< HEAD
-    })
-    .run(grid);
-=======
-    }
->>>>>>> f1e0ae6f
+    }
 }