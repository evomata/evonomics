--- conflicted
+++ resolved
@@ -480,7 +480,13 @@
                             .width(Length::Fill),
                         )
                         .push(
-<<<<<<< HEAD
+                            Text::new(format!("Total Ticks: {}", self.total_tick_count))
+                                .size(16)
+                                .vertical_alignment(VerticalAlignment::Bottom)
+                                .horizontal_alignment(HorizontalAlignment::Center)
+                                .width(Length::Fill),
+                        )
+                        .push(
                             Text::new(format!("Bid: {:?}", self.bid))
                                 .size(16)
                                 .vertical_alignment(VerticalAlignment::Bottom)
@@ -496,9 +502,6 @@
                         )
                         .push(
                             Text::new(format!("Reserve: {}", self.reserve))
-=======
-                            Text::new(format!("Total Ticks: {}", self.total_tick_count))
->>>>>>> 044c5ac7
                                 .size(16)
                                 .vertical_alignment(VerticalAlignment::Bottom)
                                 .horizontal_alignment(HorizontalAlignment::Center)
@@ -570,10 +573,6 @@
                         .on_press(Message::ToggleSim),
                     )
                     .push(fps_controls)
-<<<<<<< HEAD
-                    .push(Text::new(format!("Total Ticks: {}", self.total_tick_count)))
-=======
->>>>>>> 044c5ac7
                     .push(spawn_controls)
                     .push(
                         Button::new(
