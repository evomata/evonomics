[package]
name = "evonomics"
version = "0.1.0"
authors = ["Geordon Worley <vadixidav@gmail.com>"]
edition = "2018"

[dependencies]
iced = { git = "https://github.com/hecrj/iced", features = ["canvas", "tokio", "debug"] }
tokio = { version = "0.2.20", features = ["blocking"] }
itertools = "0.9.0"
rustc-hash = "1.1.0"
gridsim = "0.3.2"
<<<<<<< HEAD
gridsim-ui = "0.4.1"
rand = "0.7.3"
rand_distr = "0.2.2"
arrayvec = "0.5.1"
noise = "0.6.0"
=======
rayon = "1.3.0"
futures = "0.3.5"
ndarray = "0.13.1"
float-ord = "0.2.0"
>>>>>>> f1e0ae6f
<|MERGE_RESOLUTION|>--- conflicted
+++ resolved
@@ -10,15 +10,12 @@
 itertools = "0.9.0"
 rustc-hash = "1.1.0"
 gridsim = "0.3.2"
-<<<<<<< HEAD
 gridsim-ui = "0.4.1"
 rand = "0.7.3"
 rand_distr = "0.2.2"
 arrayvec = "0.5.1"
 noise = "0.6.0"
-=======
 rayon = "1.3.0"
 futures = "0.3.5"
 ndarray = "0.13.1"
-float-ord = "0.2.0"
->>>>>>> f1e0ae6f
+float-ord = "0.2.0"